# 🔋 Model for Air Quality Forecasting– AIR PPM Hackathon 2025

## 👨‍💻 Team SigmaSquad (International University )

| Name                  | Description             |
| --------------------- | ----------------------- |
| Nguyen Thanh Nam      | Team Leader, IU student |
| Hoang Ngoc Quynh Anh | IU student              |
| Nguyen Thanh Hung     | IU student              |
| Tran Le Bao Ngoc      | IU student              |

---

## 🧠 Introduction

![AIR PPM Hackathon]()

This project was developed as part of the [AIR PPM Hackathon](https://www.airppm.org/home), hosted in Kitakyushu, Japan.
Our team, **SigmaSquad**, aimed to tackle the critical issue of develop innovative algorithms for predicting air quality using time series analysis and machine learning techniques.

The core of our solution is a machine learning pipeline utilizing \*\*\*\*, to predict air quality using historical hourly usage data.
<<<<<<< HEAD

---
### 📁 Data Preprocessing

- **`preprocess.ipynb`**  
  Loads and cleans the main energy consumption dataset.  
  It performs:
  - Data loading from raw PM10 and weather files
  - Outlier detection using the IQR method
  - Missing value handling
  - Time-based feature extraction (e.g., hour, weekday, month)
  - Output saved as a structured training dataset (`train_data.csv`)
=======
>>>>>>> 8013edc7

### 🗂️ Project Setup

```bash
pip install -r requirements.txt
```
## Required Data Files for Docker file (Competition_Requirement)

<<<<<<< HEAD
# landuse.pbf
This file is required but too large for GitHub (102.87 MB).

**Download Instructions:**
- File: landuse.pbf  
- Size: ~103 MB
- Location: Place in /test/ directory
- Source: [https://download.geofabrik.de/europe/poland.html]

=======
>>>>>>> 8013edc7
## 🗂️ Project Structure


<<<<<<< HEAD
```
.
├── main.py                         # Main entry point for processing data
├── models/
│   ├── scaler_xgb_X.joblib         # Scaler for input features
│   └── xgboost_pm10_model.joblib   # Trained XGBoost regression model
├── Dockerfile                      # Docker build script
├── requirements.txt                # Python dependencies
├── data/
└── test/
    ├── data.json                   # Input file (mounted during evaluation)
    └── landuse.pbf                 # Optional landuse data (mounted during evaluation)
```
## Paths Used Inside Docker

The code uses fixed absolute paths inside the container to comply with the competition requirements:
=======
- **`preprocess.ipynb`**  
  Loads and cleans the main energy consumption dataset.  
  It performs:
  - Data loading from raw PM10 and weather files
  - Outlier detection using the IQR method
  - Missing value handling
  - Time-based feature extraction (e.g., hour, weekday, month)
  - Output saved as a structured training dataset (`train_data.csv`)
>>>>>>> 8013edc7

```python
scaler_X = joblib.load("/app/models/scaler_xgb_X.joblib")
MODEL = joblib.load("/app/models/xgboost_pm10_model.joblib")

<<<<<<< HEAD
with open("/app/data/test/data.json", "r") as f:
    data = json.load(f)

landuse_path = "/app/data/test/landuse.pbf"
```

⚠️ **Do not modify these paths** — they are configured to match the evaluation system setup.
=======
```bash
pip install -r requirements.txt
```
# Required Data Files

## landuse.pbf
This file is required but too large for GitHub (102.87 MB).

**Download Instructions:**
- File: landuse.pbf  
- Size: ~103 MB
- Location: Place in /test/ directory
- Source: [Add source URL if available]
>>>>>>> 8013edc7

## How to Build and Run

<<<<<<< HEAD
### 🐳 Build the Docker Image

To build the Docker image, run the following command in the terminal:

```bash
docker build -t airppm_submission .
```

### ▶️ Run the Docker Image (Local Test)

# 1.Correct data
To run the Docker container locally, ensure `data.json` and `landuse.pbf` are placed in the `data/test/` directory. Then execute:

```bash
docker run --rm -v "$(Get-Location):/app" -w /app my-pm10-image `
>>   --data-file data/test/data.json `
>>   --output-file output.json `
>>   --landuse-pbf data/test/landuse.pbf
```
The output will be written to `/app/output/output.json` inside the container and mirrored locally if the output directory is mounted.

### Output Format

The final output will be written to:

```
/app/output/output.json
```

Each forecast must contain 24 hourly PM₁₀ predictions per case, adhering to the exact format specified in the hackathon documentation.

# 2.Missing data
To run the Docker container locally, ensure `missing_data.json` and `landuse.pbf` are placed in the `data/test/` directory. Then execute:

```bash
docker run --rm -v "$(Get-Location):/app" -w /app my-pm10-image `
>>   --data-file data/test/missing_data.json `
>>   --output-file output.json `
>>   --landuse-pbf data/test/landuse.pbf
```

### Error Handling

If any case cannot be processed or predicted (e.g., missing `prediction_start_time`), the program will raise an error and exit with a non-zero code, as required by the rules. Example:

```python
ValueError: Invalid prediction_start_time for case 'case_0001': Invalid isoformat string: ''
```


### 📊 Exploratory Data Analysis

🔍 **Observation:**

=======
### 📊 Exploratory Data Analysis

🔍 **Observation:**

>>>>>>> 8013edc7
## 🏆 Final Submission Result

---

## 🧾 Conclusion

This project successfully developed an air quality prediction framework for **Poland**, integrating data visualization as a core component of the machine learning pipeline. The study combined robust data preprocessing, feature engineering, and XGBoost-based modeling to address environmental data analysis challenges.

### 🔑 Key Achievements:

- **Data Integration**: Successfully merged PM10 data from 6 monitoring stations with meteorological data (2019–2023), implementing IQR-based outlier detection and time-based feature engineering.
- **Visualization-Driven Workflow**: Applied comprehensive visualization throughout the pipeline, ensuring data quality and providing interpretable insights for stakeholders.
- **Predictive Modeling**: Deployed optimized XGBoost regression, achieving reliable PM10 forecasting through early stopping and regularization techniques.

This framework bridges complex machine learning analyses with actionable environmental health decisions, supporting public health officials and urban planners in **Poland's dynamic urban environment**.<|MERGE_RESOLUTION|>--- conflicted
+++ resolved
@@ -19,164 +19,25 @@
 Our team, **SigmaSquad**, aimed to tackle the critical issue of develop innovative algorithms for predicting air quality using time series analysis and machine learning techniques.
 
 The core of our solution is a machine learning pipeline utilizing \*\*\*\*, to predict air quality using historical hourly usage data.
-<<<<<<< HEAD
 
----
-### 📁 Data Preprocessing
 
-- **`preprocess.ipynb`**  
-  Loads and cleans the main energy consumption dataset.  
-  It performs:
-  - Data loading from raw PM10 and weather files
-  - Outlier detection using the IQR method
-  - Missing value handling
-  - Time-based feature extraction (e.g., hour, weekday, month)
-  - Output saved as a structured training dataset (`train_data.csv`)
-=======
->>>>>>> 8013edc7
-
-### 🗂️ Project Setup
-
-```bash
-pip install -r requirements.txt
-```
-## Required Data Files for Docker file (Competition_Requirement)
-
-<<<<<<< HEAD
 # landuse.pbf
 This file is required but too large for GitHub (102.87 MB).
 
-**Download Instructions:**
-- File: landuse.pbf  
-- Size: ~103 MB
-- Location: Place in /test/ directory
-- Source: [https://download.geofabrik.de/europe/poland.html]
 
-=======
->>>>>>> 8013edc7
 ## 🗂️ Project Structure
 
 
-<<<<<<< HEAD
-```
-.
-├── main.py                         # Main entry point for processing data
-├── models/
-│   ├── scaler_xgb_X.joblib         # Scaler for input features
-│   └── xgboost_pm10_model.joblib   # Trained XGBoost regression model
-├── Dockerfile                      # Docker build script
-├── requirements.txt                # Python dependencies
-├── data/
-└── test/
-    ├── data.json                   # Input file (mounted during evaluation)
-    └── landuse.pbf                 # Optional landuse data (mounted during evaluation)
-```
-## Paths Used Inside Docker
-
-The code uses fixed absolute paths inside the container to comply with the competition requirements:
-=======
-- **`preprocess.ipynb`**  
-  Loads and cleans the main energy consumption dataset.  
-  It performs:
-  - Data loading from raw PM10 and weather files
-  - Outlier detection using the IQR method
-  - Missing value handling
-  - Time-based feature extraction (e.g., hour, weekday, month)
-  - Output saved as a structured training dataset (`train_data.csv`)
->>>>>>> 8013edc7
 
 ```python
 scaler_X = joblib.load("/app/models/scaler_xgb_X.joblib")
 MODEL = joblib.load("/app/models/xgboost_pm10_model.joblib")
 
-<<<<<<< HEAD
-with open("/app/data/test/data.json", "r") as f:
-    data = json.load(f)
 
-landuse_path = "/app/data/test/landuse.pbf"
-```
 
-⚠️ **Do not modify these paths** — they are configured to match the evaluation system setup.
-=======
-```bash
-pip install -r requirements.txt
-```
-# Required Data Files
-
-## landuse.pbf
-This file is required but too large for GitHub (102.87 MB).
-
-**Download Instructions:**
-- File: landuse.pbf  
-- Size: ~103 MB
-- Location: Place in /test/ directory
-- Source: [Add source URL if available]
->>>>>>> 8013edc7
-
-## How to Build and Run
-
-<<<<<<< HEAD
 ### 🐳 Build the Docker Image
 
-To build the Docker image, run the following command in the terminal:
 
-```bash
-docker build -t airppm_submission .
-```
-
-### ▶️ Run the Docker Image (Local Test)
-
-# 1.Correct data
-To run the Docker container locally, ensure `data.json` and `landuse.pbf` are placed in the `data/test/` directory. Then execute:
-
-```bash
-docker run --rm -v "$(Get-Location):/app" -w /app my-pm10-image `
->>   --data-file data/test/data.json `
->>   --output-file output.json `
->>   --landuse-pbf data/test/landuse.pbf
-```
-The output will be written to `/app/output/output.json` inside the container and mirrored locally if the output directory is mounted.
-
-### Output Format
-
-The final output will be written to:
-
-```
-/app/output/output.json
-```
-
-Each forecast must contain 24 hourly PM₁₀ predictions per case, adhering to the exact format specified in the hackathon documentation.
-
-# 2.Missing data
-To run the Docker container locally, ensure `missing_data.json` and `landuse.pbf` are placed in the `data/test/` directory. Then execute:
-
-```bash
-docker run --rm -v "$(Get-Location):/app" -w /app my-pm10-image `
->>   --data-file data/test/missing_data.json `
->>   --output-file output.json `
->>   --landuse-pbf data/test/landuse.pbf
-```
-
-### Error Handling
-
-If any case cannot be processed or predicted (e.g., missing `prediction_start_time`), the program will raise an error and exit with a non-zero code, as required by the rules. Example:
-
-```python
-ValueError: Invalid prediction_start_time for case 'case_0001': Invalid isoformat string: ''
-```
-
-
-### 📊 Exploratory Data Analysis
-
-🔍 **Observation:**
-
-=======
-### 📊 Exploratory Data Analysis
-
-🔍 **Observation:**
-
->>>>>>> 8013edc7
-## 🏆 Final Submission Result
 
 ---
 
